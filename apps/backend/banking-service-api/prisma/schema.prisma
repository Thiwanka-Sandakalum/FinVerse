generator client {
    provider = "prisma-client-js"
}

datasource db {
    provider = "mysql"
    url      = env("DATABASE_URL")
}

model InstitutionType {
    id           String        @id @default(uuid())
    code         String        @unique
    name         String
    description  String?
    institutions Institution[]
}

model Institution {
    id            String   @id @default(uuid())
    typeId        String
    name          String
    slug          String   @unique
    logoUrl       String?
    licenseNumber String?
    countryCode   String
    isActive      Boolean  @default(true)
    createdAt     DateTime @default(now())
    updatedAt     DateTime @updatedAt

    type     InstitutionType @relation(fields: [typeId], references: [id], onDelete: Cascade)
    products Product[]
}

model ProductCategory {
    id              String            @id @default(uuid())
    parentId        String?
    name            String
    slug            String            @unique
    description     String?
    level           Int               @default(0)
    parent          ProductCategory?  @relation("CategoryParent", fields: [parentId], references: [id], onDelete: SetNull)
    children        ProductCategory[] @relation("CategoryParent")
    productTypes    ProductType[]
    FieldDefinition FieldDefinition[]
}

model ProductType {
    id          String          @id @default(uuid())
    categoryId  String
    code        String          @unique
    name        String
    description String?
    category    ProductCategory @relation(fields: [categoryId], references: [id], onDelete: Cascade)
    products    Product[]
}

model Product {
    id            String   @id @default(uuid())
    institutionId String
    productTypeId String
    name          String
    slug          String   @unique
<<<<<<< HEAD
    details       Json?
=======
    details       Json?    @db.JsonB // Rich text details about the product (features, benefits, eligibility, etc.)
>>>>>>> 00454e63
    isFeatured    Boolean  @default(false)
    isActive      Boolean  @default(true)
    createdAt     DateTime @default(now())
    updatedAt     DateTime @updatedAt

    institution Institution          @relation(fields: [institutionId], references: [id], onDelete: Cascade)
    productType ProductType          @relation(fields: [productTypeId], references: [id], onDelete: Cascade)
    tags        ProductTagMap[]
    versions    ProductVersion[]
    rateHistory ProductRateHistory[]

    savedProducts SavedProduct[]
    sharedLinks   SharedLink[]
    reviews       Review[]

    @@index([name])
    @@index([slug])
}

// Definitions for dynamic fields associated with a ProductCategory (e.g. "Minimum Interest Rate", "Max LTV Ratio", etc.)
model FieldDefinition {
    id         String   @id @default(uuid())
    categoryId String
    name       String // Display label e.g. "Minimum Interest Rate"
    slug       String   @unique // Key used inside Product.details JSON
    dataType   String // "string", "number", "date", "boolean", "json"
    isRequired Boolean  @default(false)
    options    String[] @default([]) // For dropdowns, radio buttons, etc.
    validation Json?    @db.JsonB // Validation rules (e.g., min, max, pattern)

    category ProductCategory @relation(fields: [categoryId], references: [id])
}

model ProductTag {
    id       String          @id @default(uuid())
    name     String
    slug     String          @unique
    products ProductTagMap[]
}

model ProductTagMap {
    productId String
    tagId     String
    product   Product    @relation(fields: [productId], references: [id], onDelete: Cascade)
    tag       ProductTag @relation(fields: [tagId], references: [id], onDelete: Cascade)

    @@id([productId, tagId])
    @@index([productId])
    @@index([tagId])
}

model ProductVersion {
    id            String   @id @default(uuid())
    productId     String
    versionNumber Int
    snapshot      Json
    changedBy     String?
    changeNote    String?
    createdAt     DateTime @default(now())

    product Product @relation(fields: [productId], references: [id], onDelete: Cascade)
}

model ProductRateHistory {
    id         String   @id @default(uuid())
    productId  String
    metric     String
    value      Decimal
    currency   String?
    recordedAt DateTime @default(now())
    source     String?

    product Product @relation(fields: [productId], references: [id], onDelete: Cascade)

    @@index([metric, recordedAt(sort: Desc)])
}

model SavedProduct {
    id          String   @id @default(uuid())
    clerkUserId String // From Clerk JWT
    productId   String
    createdAt   DateTime @default(now())

    product Product @relation(fields: [productId], references: [id])
}

model CompareList {
    id          String   @id @default(uuid())
    clerkUserId String // From Clerk JWT
    productIds  Json // Array of product IDs
    createdAt   DateTime @default(now())
}

model SharedLink {
    id          String   @id @default(uuid())
    productId   String
    clerkUserId String? // Optional, to track who shared
    channel     String // "whatsapp", "email", etc.
    sharedAt    DateTime @default(now())

    product Product @relation(fields: [productId], references: [id])
}

model Review {
    id          String   @id @default(uuid())
    clerkUserId String // From Clerk JWT
    productId   String
    rating      Int // Rating between 1 and 5
    comment     String?
    createdAt   DateTime @default(now())

    product Product @relation(fields: [productId], references: [id])
}<|MERGE_RESOLUTION|>--- conflicted
+++ resolved
@@ -60,11 +60,7 @@
     productTypeId String
     name          String
     slug          String   @unique
-<<<<<<< HEAD
     details       Json?
-=======
-    details       Json?    @db.JsonB // Rich text details about the product (features, benefits, eligibility, etc.)
->>>>>>> 00454e63
     isFeatured    Boolean  @default(false)
     isActive      Boolean  @default(true)
     createdAt     DateTime @default(now())
